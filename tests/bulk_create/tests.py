--- conflicted
+++ resolved
@@ -322,7 +322,6 @@
         with self.assertRaises(IntegrityError):
             TwoFields.objects.bulk_create(conflicting_objects)
 
-<<<<<<< HEAD
     @skipIfDBFeature('supports_update_conflicts')
     def test_update_value_error(self):
         message = 'This database backend does not support update.'
@@ -386,7 +385,7 @@
                 ignore_conflicts=True,
                 update_conflicts=True
             )
-=======
+
     def test_nullable_fk_after_parent(self):
         parent = NoFields()
         child = NullableFields(auto_field=parent, integer_field=88)
@@ -411,5 +410,4 @@
             "related object 'auto_field'."
         )
         with self.assertRaisesMessage(ValueError, msg):
-            NullableFields.objects.bulk_create([NullableFields(auto_field=parent)])
->>>>>>> f06beea9
+            NullableFields.objects.bulk_create([NullableFields(auto_field=parent)])